--- conflicted
+++ resolved
@@ -26,13 +26,8 @@
           new: --metrics-addr=:8080
       files:
         - sourcePath: "../data/shared/v1alpha4/metadata.yaml"
-<<<<<<< HEAD
-    - name: v1.0.0
-      value: https://github.com/kubernetes-sigs/cluster-api/releases/download/v1.0.0/core-components.yaml
-=======
     - name: v1.0.2
       value: https://github.com/kubernetes-sigs/cluster-api/releases/download/v1.0.2/core-components.yaml
->>>>>>> 61fcf75d
       type: url
       files:
       - sourcePath: "../data/shared/v1beta1/metadata.yaml"
@@ -62,13 +57,8 @@
           new: --metrics-addr=:8080
       files:
         - sourcePath: "../data/shared/v1alpha4/metadata.yaml"
-<<<<<<< HEAD
-    - name: v1.0.0
-      value: https://github.com/kubernetes-sigs/cluster-api/releases/download/v1.0.0/bootstrap-components.yaml
-=======
     - name: v1.0.2
       value: https://github.com/kubernetes-sigs/cluster-api/releases/download/v1.0.2/bootstrap-components.yaml
->>>>>>> 61fcf75d
       type: url
       files:
       - sourcePath: "../data/shared/v1beta1/metadata.yaml"
@@ -97,13 +87,8 @@
           new: --metrics-addr=:8080
       files:
         - sourcePath: "../data/shared/v1alpha4/metadata.yaml"
-<<<<<<< HEAD
-    - name: v1.0.0
-      value: https://github.com/kubernetes-sigs/cluster-api/releases/download/v1.0.0/control-plane-components.yaml
-=======
     - name: v1.0.2
       value: https://github.com/kubernetes-sigs/cluster-api/releases/download/v1.0.2/control-plane-components.yaml
->>>>>>> 61fcf75d
       type: url
       files:
       - sourcePath: "../data/shared/v1beta1/metadata.yaml"
